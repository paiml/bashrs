// SC2165: Subshells started by () don't inherit traps. Use { } or declare trap inside.
//
// Traps set in parent shell don't carry over to subshells started with ().
// Use { } grouping or set traps inside the subshell.
//
// Examples:
// Bad:
//   trap "cleanup" EXIT
//   ( command )                  // Trap not inherited
//
// Good:
//   trap "cleanup" EXIT
//   { command; }                 // Trap inherited (no subshell)
//   ( trap "cleanup" EXIT; command )  // Trap in subshell
//
// Impact: Cleanup code may not execute

use crate::linter::{Diagnostic, LintResult, Severity, Span};
use once_cell::sync::Lazy;
use regex::Regex;

static TRAP_THEN_SUBSHELL: Lazy<Regex> = Lazy::new(|| Regex::new(r"\btrap\b.*\n.*\(").unwrap());

pub fn check(source: &str) -> LintResult {
    let mut result = LintResult::new();

    // This is a simplified check - full implementation would need state tracking
    // For now, just warn about subshells in scripts with traps

    let has_trap = source.contains("trap ");
    let has_subshell = source.contains("( ") || source.contains("(\n");

    if has_trap && has_subshell {
        // Find subshell locations
        for (line_num, line) in source.lines().enumerate() {
            let line_num = line_num + 1;

            if line.trim_start().starts_with('#') {
                continue;
            }

            // Check for subshell grouping: ( command )
            // Exclude: function definitions (), arithmetic $(( )), command substitution $( )
            if (line.contains("( ") || line.trim().starts_with('('))
                && !line.contains("$(")      // Not command substitution
                && !line.contains("()")
            {
                // Not function definition

                let start_col = line.find('(').map(|i| i + 1).unwrap_or(1);
                let end_col = start_col + 1;

                let diagnostic = Diagnostic::new(
                    "SC2165",
                    Severity::Info,
                    "Subshells don't inherit traps. Use { } or set trap inside subshell"
                        .to_string(),
                    Span::new(line_num, start_col, line_num, end_col),
                );

                result.add(diagnostic);
            }
        }
    }

    result
}

#[cfg(test)]
mod tests {
    use super::*;

    #[test]
    fn test_sc2165_trap_with_subshell() {
        let code = r#"
trap "cleanup" EXIT
( command )
"#;
        let result = check(code);
        assert!(!result.diagnostics.is_empty());
    }

    #[test]
    fn test_sc2165_no_trap_ok() {
        let code = "( command )";
        let result = check(code);
        assert_eq!(result.diagnostics.len(), 0);
    }

    #[test]
    fn test_sc2165_trap_with_braces_ok() {
        let code = r#"
trap "cleanup" EXIT
{ command; }
"#;
        let result = check(code);
        assert_eq!(result.diagnostics.len(), 0);
    }

    #[test]
    fn test_sc2165_trap_in_subshell_ok() {
        let code = r#"( trap "cleanup" EXIT; command )"#;
        let result = check(code);
        // Test passes if check runs without panic
        // Still detects subshell, but message suggests this fix
<<<<<<< HEAD
        let _ = result.diagnostics.len(); // Verify result is accessible
=======
        let _ = result.diagnostics.len(); // Verify result exists
>>>>>>> d99ac8e7
    }

    #[test]
    fn test_sc2165_comment_ok() {
        let code = "# trap \"cleanup\" EXIT\n# ( command )";
        let result = check(code);
        assert_eq!(result.diagnostics.len(), 0);
    }

    #[test]
    fn test_sc2165_trap_only_ok() {
        let code = r#"trap "cleanup" EXIT"#;
        let result = check(code);
        assert_eq!(result.diagnostics.len(), 0);
    }

    #[test]
    fn test_sc2165_multiple_subshells() {
        let code = "trap 'cleanup' EXIT\n( cmd1 )\n( cmd2 )";
        let result = check(code);
        assert!(result.diagnostics.len() >= 2);
    }

    #[test]
    fn test_sc2165_function_call_parens_ok() {
        let code = "trap 'cleanup' EXIT\nfunc()";
        let result = check(code);
        assert_eq!(result.diagnostics.len(), 0);
    }

    #[test]
    fn test_sc2165_arithmetic_ok() {
        let code = "trap 'cleanup' EXIT\nresult=$(( 1 + 2 ))";
        let result = check(code);
        // Command substitution, not subshell grouping
        assert_eq!(result.diagnostics.len(), 0);
    }

    #[test]
    fn test_sc2165_subshell_grouping() {
        let code = "trap 'cleanup' EXIT\n( cd /tmp && ls )";
        let result = check(code);
        assert!(!result.diagnostics.is_empty());
    }
}<|MERGE_RESOLUTION|>--- conflicted
+++ resolved
@@ -103,11 +103,7 @@
         let result = check(code);
         // Test passes if check runs without panic
         // Still detects subshell, but message suggests this fix
-<<<<<<< HEAD
-        let _ = result.diagnostics.len(); // Verify result is accessible
-=======
         let _ = result.diagnostics.len(); // Verify result exists
->>>>>>> d99ac8e7
     }
 
     #[test]
