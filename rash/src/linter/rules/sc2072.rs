--- conflicted
+++ resolved
@@ -125,14 +125,9 @@
         // Should still flag - but this shows bc is already being used
         let script = r#"if (( $(echo "scale=2; $x > 3.14" | bc -l) )); then echo "yes"; fi"#;
         let result = check(script);
-<<<<<<< HEAD
-        // This will still be flagged since the outer (( )) contains decimal
-        let _ = result.diagnostics.len(); // May or may not flag depending on implementation
-=======
         // Test passes if check runs without panic
         // May or may not flag depending on implementation
         let _ = result.diagnostics.len(); // Verify result exists
->>>>>>> d99ac8e7
     }
 
     #[test]
