--- conflicted
+++ resolved
@@ -1611,12 +1611,7 @@
         // Test passes if purify_makefile runs without panic
         // Note: This Makefile has no issues, so no .NOTPARALLEL recommended
         // This is correct idempotent behavior
-<<<<<<< HEAD
-        // Parallel safety analysis should run (verified by reaching this point)
-        let _ = result.transformations_applied;
-=======
         let _ = result.transformations_applied; // Verify result exists
->>>>>>> d99ac8e7
     }
 
     /// Test PARALLEL_SAFETY_002: Detect race condition in shared file write
@@ -1663,15 +1658,9 @@
         let result = purify_makefile(&ast);
 
         // ASSERT: Should preserve order-only prerequisite (already correct)
-<<<<<<< HEAD
-        // OR suggest adding if missing
-        // Should handle order-only prerequisites (verified by reaching this point)
-        let _ = result.transformations_applied;
-=======
         // Test passes if purify_makefile runs without panic
         // Should handle order-only prerequisites correctly
         let _ = result.transformations_applied; // Verify result exists
->>>>>>> d99ac8e7
     }
 
     /// Test PARALLEL_SAFETY_004: Detect missing dependency causing race
@@ -1751,15 +1740,9 @@
         // ACT: Purify
         let result = purify_makefile(&ast);
 
-<<<<<<< HEAD
-        // ASSERT: Should handle .PHONY targets correctly
-        // Should handle .PHONY targets (verified by reaching this point)
-        let _ = result.transformations_applied;
-=======
         // Test passes if purify_makefile runs without panic
         // Should handle .PHONY targets correctly
         let _ = result.transformations_applied; // Verify result exists
->>>>>>> d99ac8e7
     }
 
     /// Test PARALLEL_SAFETY_007: Multiple targets same output file
@@ -1829,15 +1812,9 @@
         // ACT: Purify
         let result = purify_makefile(&ast);
 
-<<<<<<< HEAD
-        // ASSERT: Should recognize parallel-safe pattern rule
-        // Should handle pattern rules correctly (verified by reaching this point)
-        let _ = result.transformations_applied;
-=======
         // Test passes if purify_makefile runs without panic
         // Should recognize parallel-safe pattern rules
         let _ = result.transformations_applied; // Verify result exists
->>>>>>> d99ac8e7
     }
 
     /// Test PARALLEL_SAFETY_010: Shared directory creation race
@@ -2039,15 +2016,9 @@
         let result = purify_makefile(&ast);
 
         // ASSERT: Should not flag SOURCE_DATE_EPOCH as issue
-<<<<<<< HEAD
-        // (May still have other transformations, but not for this)
-        // Should handle SOURCE_DATE_EPOCH correctly (verified by reaching this point)
-        let _ = result.transformations_applied;
-=======
         // Test passes if purify_makefile runs without panic
         // May still have other transformations, but not for SOURCE_DATE_EPOCH
         let _ = result.transformations_applied; // Verify result exists
->>>>>>> d99ac8e7
     }
 
     /// Test REPRODUCIBLE_008: Detect git commit hash timestamp
@@ -2259,15 +2230,9 @@
         // ACT: Purify
         let result = purify_makefile(&ast);
 
-<<<<<<< HEAD
-        // ASSERT: Should not add duplicate .SUFFIXES
-        // Should handle existing .SUFFIXES correctly (verified by reaching this point)
-        let _ = result.transformations_applied;
-=======
         // Test passes if purify_makefile runs without panic
         // Should not add duplicate .SUFFIXES
         let _ = result.transformations_applied; // Verify result exists
->>>>>>> d99ac8e7
     }
 
     /// Test PERFORMANCE_006: Detect sequential recipe lines
@@ -2338,15 +2303,9 @@
         // ACT: Purify
         let result = purify_makefile(&ast);
 
-<<<<<<< HEAD
-        // ASSERT: Should not flag variables already using :=
-        // Should handle := variables correctly (verified by reaching this point)
-        let _ = result.transformations_applied;
-=======
         // Test passes if purify_makefile runs without panic
         // Should not flag variables already using :=
         let _ = result.transformations_applied; // Verify result exists
->>>>>>> d99ac8e7
     }
 
     /// Test PERFORMANCE_009: Detect pattern rule efficiency
@@ -2509,15 +2468,9 @@
         // ACT: Purify
         let result = purify_makefile(&ast);
 
-<<<<<<< HEAD
-        // ASSERT: Should not recommend adding .DELETE_ON_ERROR again
-        // Should preserve existing .DELETE_ON_ERROR without duplication (verified by reaching this point)
-        let _ = result.transformations_applied;
-=======
         // Test passes if purify_makefile runs without panic
         // Should preserve existing .DELETE_ON_ERROR without duplication
         let _ = result.transformations_applied; // Verify result exists
->>>>>>> d99ac8e7
     }
 
     /// Test ERROR_HANDLING_005: Detect unchecked command substitution
@@ -2535,15 +2488,9 @@
         // ACT: Purify
         let result = purify_makefile(&ast);
 
-<<<<<<< HEAD
-        // ASSERT: Should warn about unchecked shell commands
-        // Should detect potentially unchecked shell command substitution (verified by reaching this point)
-        let _ = result.transformations_applied;
-=======
         // Test passes if purify_makefile runs without panic
         // Should detect potentially unchecked shell command substitution
         let _ = result.transformations_applied; // Verify result exists
->>>>>>> d99ac8e7
     }
 
     /// Test ERROR_HANDLING_006: Detect missing .ONESHELL with multiline recipes
@@ -2585,15 +2532,9 @@
         // ACT: Purify
         let result = purify_makefile(&ast);
 
-<<<<<<< HEAD
-        // ASSERT: Should detect rm without -f (already has it, so check passes)
-        // Should verify destructive commands have appropriate flags (verified by reaching this point)
-        let _ = result.transformations_applied;
-=======
         // Test passes if purify_makefile runs without panic
         // Should verify destructive commands have appropriate flags
         let _ = result.transformations_applied; // Verify result exists
->>>>>>> d99ac8e7
     }
 
     /// Test ERROR_HANDLING_008: Detect set -e equivalent missing
@@ -2711,15 +2652,9 @@
         // ACT: Purify
         let result = purify_makefile(&ast);
 
-<<<<<<< HEAD
-        // ASSERT: Should detect GNU Make extensions (wildcard function is already detected in performance)
-        // Should detect GNU Make-specific constructs (verified by reaching this point)
-        let _ = result.transformations_applied;
-=======
         // Test passes if purify_makefile runs without panic
         // Should detect GNU Make-specific constructs
         let _ = result.transformations_applied; // Verify result exists
->>>>>>> d99ac8e7
     }
 
     /// Test PORTABILITY_003: Detect platform-specific commands
@@ -2786,15 +2721,9 @@
         // ACT: Purify
         let result = purify_makefile(&ast);
 
-<<<<<<< HEAD
-        // ASSERT: Should detect hardcoded absolute paths
-        // Should detect hardcoded paths that may not be portable (verified by reaching this point)
-        let _ = result.transformations_applied;
-=======
         // Test passes if purify_makefile runs without panic
         // Should detect hardcoded paths that may not be portable
         let _ = result.transformations_applied; // Verify result exists
->>>>>>> d99ac8e7
     }
 
     /// Test PORTABILITY_006: Preserve portable constructs
@@ -2812,15 +2741,9 @@
         // ACT: Purify
         let result = purify_makefile(&ast);
 
-<<<<<<< HEAD
-        // ASSERT: Should NOT flag POSIX-compliant constructs
-        // Should not flag POSIX-compliant constructs ([ instead of [[, expr, .) (verified by reaching this point)
-        let _ = result.transformations_applied;
-=======
         // Test passes if purify_makefile runs without panic
         // Should not flag POSIX-compliant constructs ([ instead of [[, expr, .)
         let _ = result.transformations_applied; // Verify result exists
->>>>>>> d99ac8e7
     }
 
     /// Test PORTABILITY_007: Detect non-portable flags
@@ -2971,15 +2894,9 @@
         // ACT: Purify
         let result = purify_makefile(&ast);
 
-<<<<<<< HEAD
-        // ASSERT: Parallel safety analysis should run (may or may not find issues in this simple case)
-        // Parallel safety analysis should execute without errors (verified by reaching this point)
-        let _ = result.transformations_applied;
-=======
         // Test passes if purify_makefile runs without panic
         // Parallel safety analysis should execute without errors
         let _ = result.transformations_applied; // Verify result exists
->>>>>>> d99ac8e7
     }
 
     /// Property Test 003: Reproducibility - verify non-deterministic detection
@@ -3111,15 +3028,9 @@
         let result = purify_makefile(&ast);
 
         // ASSERT: Should have minimal recommendations (good practices already applied)
-<<<<<<< HEAD
-        // Note: May still have some recommendations, but should be low
-        // Clean Makefile should not trigger excessive recommendations (verified by reaching this point)
-        let _ = result.transformations_applied;
-=======
         // Test passes if purify_makefile runs without panic
         // Clean Makefile should not trigger excessive recommendations
         let _ = result.transformations_applied; // Verify result exists
->>>>>>> d99ac8e7
     }
 
     /// Integration Test 003: Verify composition of transformations
