// Makefile Purification Performance Benchmarks
// Sprint 73 Phase 4: Performance Benchmarking
//
// Target: <100ms for typical Makefile purification
// Memory: <10MB for purification process

<<<<<<< HEAD
use bashrs::make_parser::{
    parser::parse_makefile, purify::purify_makefile, semantic::analyze_makefile,
};
=======
use bashrs::make_parser::parser::parse_makefile;
use bashrs::make_parser::purify::purify_makefile;
use bashrs::make_parser::semantic::analyze_makefile;
>>>>>>> d99ac8e7
use criterion::{criterion_group, criterion_main, BenchmarkId, Criterion, Throughput};
use std::time::Duration;

// ============================================================================
// Test Makefiles with Non-Determinism
// ============================================================================

const MAKEFILE_WITH_TIMESTAMP: &str = r#"
# Makefile with timestamp-based versions
VERSION := $(shell date +%Y%m%d-%H%M%S)
BUILD_ID := build-$(VERSION)

.PHONY: all clean

all: release

release:
	mkdir /tmp/$(BUILD_ID)
	echo "Building version $(VERSION)"
	tar -czf release-$(VERSION).tar.gz src/

clean:
	rm -rf /tmp/build-*
"#;

const MAKEFILE_WITH_RANDOM: &str = r#"
# Makefile with random session IDs
SESSION_ID := $(shell echo $$RANDOM)
TMP_DIR := /tmp/build-$(SESSION_ID)

.PHONY: build test

build:
	mkdir $(TMP_DIR)
	cd $(TMP_DIR) && make -f ../Makefile.real

test:
	./run_tests.sh $(SESSION_ID)
"#;

const MAKEFILE_WITH_PROCESS_ID: &str = r#"
# Makefile using process ID
LOCK_FILE := /tmp/build.lock.$$
PID_FILE := /var/run/build.pid.$$

.PHONY: lock unlock build

lock:
	echo $$ > $(LOCK_FILE)

unlock:
	rm $(LOCK_FILE)

build: lock
	@echo "Building with PID $$"
	make compile
	$(MAKE) unlock
"#;

const COMPLEX_MAKEFILE_TO_PURIFY: &str = r#"
# Complex Makefile with multiple non-deterministic elements

# Version from timestamp
VERSION := $(shell date +%s)
BUILD_TIME := $(shell date '+%Y-%m-%d %H:%M:%S')

# Random session
SESSION := session-$$RANDOM

# Directories with timestamps
BUILD_DIR := build/$(VERSION)
DIST_DIR := dist-$(shell date +%Y%m%d)

# Non-idempotent operations
.PHONY: all clean deploy backup

all: build package

build:
	mkdir $(BUILD_DIR)
	echo "Build started at $(BUILD_TIME)" > $(BUILD_DIR)/info.txt
	gcc -DVERSION=$(VERSION) -o $(BUILD_DIR)/app src/*.c

package:
	mkdir $(DIST_DIR)
	tar -czf $(DIST_DIR)/app-$(VERSION).tar.gz $(BUILD_DIR)

deploy: package
	scp $(DIST_DIR)/*.tar.gz server:/releases/$(VERSION)/
	ssh server "ln -s /releases/$(VERSION) /releases/current"
	echo "Deployed at $(BUILD_TIME)" > deploy.log

backup:
	mkdir /backup/$(VERSION)
	cp -r $(BUILD_DIR) /backup/$(VERSION)/

clean:
	rm -rf build/*
	rm -rf dist-*
	rm deploy.log
"#;

// Production-like Makefile
const PRODUCTION_MAKEFILE: &str = r#"
# Production deployment Makefile

TIMESTAMP := $(shell date +%Y%m%d%H%M%S)
VERSION ?= $(TIMESTAMP)
RELEASE := release-$(VERSION)
SESSION := deploy-$$

SERVICES := api worker scheduler
DOCKER_REGISTRY := myregistry.com

.PHONY: all build tag push deploy rollback clean

all: build tag push

build:
	@for service in $(SERVICES); do \
		docker build -t $$service:$(VERSION) services/$$service/ ; \
	done

tag:
	@for service in $(SERVICES); do \
		docker tag $$service:$(VERSION) $(DOCKER_REGISTRY)/$$service:$(VERSION) ; \
		docker tag $$service:$(VERSION) $(DOCKER_REGISTRY)/$$service:latest ; \
	done

push:
	@for service in $(SERVICES); do \
		docker push $(DOCKER_REGISTRY)/$$service:$(VERSION) ; \
		docker push $(DOCKER_REGISTRY)/$$service:latest ; \
	done

deploy:
	@echo "Deploying $(RELEASE) at $(TIMESTAMP)"
	@mkdir -p /releases/$(RELEASE)
	@kubectl apply -f k8s/
	@kubectl set image deployment/api api=$(DOCKER_REGISTRY)/api:$(VERSION)
	@kubectl set image deployment/worker worker=$(DOCKER_REGISTRY)/worker:$(VERSION)
	@ln -s /releases/$(RELEASE) /releases/current
	@echo "$(TIMESTAMP): Deployed $(VERSION)" >> /var/log/deploys.log

rollback:
	@kubectl rollout undo deployment/api
	@kubectl rollout undo deployment/worker

clean:
	@rm -rf /releases/release-*
	@docker system prune -af
"#;

// ============================================================================
// Benchmark Functions
// ============================================================================

fn benchmark_purify_simple(c: &mut Criterion) {
    let mut group = c.benchmark_group("purify_simple");
    group.measurement_time(Duration::from_secs(10));
    group.sample_size(100);

    group.throughput(Throughput::Bytes(MAKEFILE_WITH_TIMESTAMP.len() as u64));
    group.bench_with_input(
        BenchmarkId::new("purify", "timestamp"),
        &MAKEFILE_WITH_TIMESTAMP,
        |b, makefile| {
            b.iter(|| {
                let ast = parse_makefile(makefile).unwrap();
                let _issues = analyze_makefile(&ast);
                purify_makefile(&ast)
            })
        },
    );

    group.throughput(Throughput::Bytes(MAKEFILE_WITH_RANDOM.len() as u64));
    group.bench_with_input(
        BenchmarkId::new("purify", "random"),
        &MAKEFILE_WITH_RANDOM,
        |b, makefile| {
            b.iter(|| {
                let ast = parse_makefile(makefile).unwrap();
                let _issues = analyze_makefile(&ast);
                purify_makefile(&ast)
            })
        },
    );

    group.throughput(Throughput::Bytes(MAKEFILE_WITH_PROCESS_ID.len() as u64));
    group.bench_with_input(
        BenchmarkId::new("purify", "process_id"),
        &MAKEFILE_WITH_PROCESS_ID,
        |b, makefile| {
            b.iter(|| {
                let ast = parse_makefile(makefile).unwrap();
                let _issues = analyze_makefile(&ast);
                purify_makefile(&ast)
            })
        },
    );

    group.finish();
}

fn benchmark_purify_complex(c: &mut Criterion) {
    let mut group = c.benchmark_group("purify_complex");
    group.measurement_time(Duration::from_secs(10));
    group.sample_size(50);

    group.throughput(Throughput::Bytes(COMPLEX_MAKEFILE_TO_PURIFY.len() as u64));
    group.bench_with_input(
        BenchmarkId::new("purify", "complex"),
        &COMPLEX_MAKEFILE_TO_PURIFY,
        |b, makefile| {
            b.iter(|| {
                let ast = parse_makefile(makefile).unwrap();
                let _issues = analyze_makefile(&ast);
                purify_makefile(&ast)
            })
        },
    );

    group.throughput(Throughput::Bytes(PRODUCTION_MAKEFILE.len() as u64));
    group.bench_with_input(
        BenchmarkId::new("purify", "production"),
        &PRODUCTION_MAKEFILE,
        |b, makefile| {
            b.iter(|| {
                let ast = parse_makefile(makefile).unwrap();
                let _issues = analyze_makefile(&ast);
                purify_makefile(&ast)
            })
        },
    );

    group.finish();
}

fn benchmark_purify_end_to_end(c: &mut Criterion) {
    let mut group = c.benchmark_group("purify_end_to_end");
    group.measurement_time(Duration::from_secs(10));
    group.sample_size(50);

    // Full pipeline: parse → analyze → purify
    group.bench_with_input(
        BenchmarkId::new("full_pipeline", "complex"),
        &COMPLEX_MAKEFILE_TO_PURIFY,
        |b, makefile| {
            b.iter(|| {
                // Step 1: Parse
                let ast = parse_makefile(makefile).unwrap();

                // Step 2: Analyze
                let issues = analyze_makefile(&ast);

                // Step 3: Purify
                let purified = purify_makefile(&ast);

<<<<<<< HEAD
                (issues.len(), purified.transformations_applied)
=======
                (issues.len(), purified.report.len())
>>>>>>> d99ac8e7
            })
        },
    );

    group.finish();
}

fn benchmark_analysis_only(c: &mut Criterion) {
    let mut group = c.benchmark_group("semantic_analysis");
    group.measurement_time(Duration::from_secs(10));
    group.sample_size(100);

    // Pre-parse the Makefiles
    let timestamp_ast = parse_makefile(MAKEFILE_WITH_TIMESTAMP).unwrap();
    let complex_ast = parse_makefile(COMPLEX_MAKEFILE_TO_PURIFY).unwrap();
    let production_ast = parse_makefile(PRODUCTION_MAKEFILE).unwrap();

    group.bench_with_input(
        BenchmarkId::new("analyze", "timestamp"),
        &timestamp_ast,
        |b, ast| b.iter(|| analyze_makefile(ast)),
    );

    group.bench_with_input(
        BenchmarkId::new("analyze", "complex"),
        &complex_ast,
        |b, ast| b.iter(|| analyze_makefile(ast)),
    );

    group.bench_with_input(
        BenchmarkId::new("analyze", "production"),
        &production_ast,
        |b, ast| b.iter(|| analyze_makefile(ast)),
    );

    group.finish();
}

fn benchmark_purify_scalability(c: &mut Criterion) {
    let mut group = c.benchmark_group("purify_scalability");
    group.measurement_time(Duration::from_secs(15));

    // Test with different numbers of non-deterministic elements
    for num_issues in [5, 10, 20, 50].iter() {
        let makefile = generate_makefile_with_issues(*num_issues);

        group.throughput(Throughput::Elements(*num_issues as u64));
        group.bench_with_input(
            BenchmarkId::new("purify_by_issues", num_issues),
            &makefile,
            |b, mf| {
                b.iter(|| {
                    let ast = parse_makefile(mf).unwrap();
                    let _issues = analyze_makefile(&ast);
                    purify_makefile(&ast)
                })
            },
        );
    }

    group.finish();
}

fn benchmark_memory_usage(c: &mut Criterion) {
    let mut group = c.benchmark_group("purify_memory");
    group.sample_size(30);

    group.bench_function("memory_complex_ast", |b| {
        b.iter(|| {
            let ast = parse_makefile(COMPLEX_MAKEFILE_TO_PURIFY).unwrap();
            std::mem::size_of_val(&ast)
        })
    });

    group.bench_function("memory_issues", |b| {
        b.iter(|| {
            let ast = parse_makefile(COMPLEX_MAKEFILE_TO_PURIFY).unwrap();
            let issues = analyze_makefile(&ast);
            std::mem::size_of_val(&issues)
        })
    });

    group.bench_function("memory_purified", |b| {
        b.iter(|| {
            let ast = parse_makefile(COMPLEX_MAKEFILE_TO_PURIFY).unwrap();
            let purified = purify_makefile(&ast);
<<<<<<< HEAD
            purified.transformations_applied
=======
            purified.report.len()
>>>>>>> d99ac8e7
        })
    });

    group.finish();
}

// ============================================================================
// Helper Functions
// ============================================================================

fn generate_makefile_with_issues(num_issues: usize) -> String {
    let mut makefile = String::new();

    makefile.push_str("# Generated Makefile with non-deterministic elements\n\n");

    // Add timestamp-based variables
    for i in 0..num_issues / 3 {
        makefile.push_str(&format!("VERSION_{} := $(shell date +%s)\n", i));
    }

    makefile.push_str("\n.PHONY: all clean\n\n");

    // Add targets with non-deterministic operations
    makefile.push_str("all:");
    for i in 0..num_issues {
        makefile.push_str(&format!(" target{}", i));
    }
    makefile.push_str("\n\n");

    for i in 0..num_issues {
        let operation = match i % 3 {
            0 => format!("mkdir /tmp/build-$(shell date +%s)-{}", i),
            1 => format!("echo $$ > /tmp/pid-{}.txt", i),
            _ => "tar -czf release-$(shell date +%s).tar.gz src/".to_string(),
        };

        makefile.push_str(&format!("target{}:\n\t{}\n\n", i, operation));
    }

    makefile.push_str("clean:\n\trm -rf /tmp/build-* /tmp/pid-*\n");

    makefile
}

// ============================================================================
// Criterion Configuration
// ============================================================================

criterion_group!(
    benches,
    benchmark_purify_simple,
    benchmark_purify_complex,
    benchmark_purify_end_to_end,
    benchmark_analysis_only,
    benchmark_purify_scalability,
    benchmark_memory_usage
);

criterion_main!(benches);<|MERGE_RESOLUTION|>--- conflicted
+++ resolved
@@ -4,15 +4,9 @@
 // Target: <100ms for typical Makefile purification
 // Memory: <10MB for purification process
 
-<<<<<<< HEAD
-use bashrs::make_parser::{
-    parser::parse_makefile, purify::purify_makefile, semantic::analyze_makefile,
-};
-=======
 use bashrs::make_parser::parser::parse_makefile;
 use bashrs::make_parser::purify::purify_makefile;
 use bashrs::make_parser::semantic::analyze_makefile;
->>>>>>> d99ac8e7
 use criterion::{criterion_group, criterion_main, BenchmarkId, Criterion, Throughput};
 use std::time::Duration;
 
@@ -271,11 +265,7 @@
                 // Step 3: Purify
                 let purified = purify_makefile(&ast);
 
-<<<<<<< HEAD
-                (issues.len(), purified.transformations_applied)
-=======
                 (issues.len(), purified.report.len())
->>>>>>> d99ac8e7
             })
         },
     );
@@ -362,11 +352,7 @@
         b.iter(|| {
             let ast = parse_makefile(COMPLEX_MAKEFILE_TO_PURIFY).unwrap();
             let purified = purify_makefile(&ast);
-<<<<<<< HEAD
-            purified.transformations_applied
-=======
             purified.report.len()
->>>>>>> d99ac8e7
         })
     });
 
