// Integration test for Issue #5: zsh linting with shell type detection
// Verifies that lint_shell() uses detect_shell_type() to correctly lint zsh files

use bashrs::linter::{lint_shell_with_path, LintResult};
use std::path::PathBuf;

#[test]
fn test_issue_005_zshrc_uses_zsh_rules() {
    // Real .zshrc with valid zsh syntax that bash would flag
    let zshrc_content = r#"#!/usr/bin/env zsh
# Valid zsh array splitting
filtered_args=("${(@f)"$(echo -e "line1\nline2")"}")
echo "${filtered_args[*]}"
"#;

    let path = PathBuf::from(".zshrc");
    let result = lint_shell_with_path(&path, zshrc_content);

    // Should NOT contain bash-specific errors on valid zsh syntax
    assert!(
        !contains_code(&result, "SC2296"),
        "SC2296 (nested parameter expansion) should not be flagged for zsh"
    );
}

#[test]
fn test_issue_005_bash_file_uses_bash_rules() {
    // .bashrc should still use bash rules (no regression)
    let bashrc_content = r#"#!/bin/bash
# This would be invalid in bash
x=$RANDOM
echo $x
"#;

    let path = PathBuf::from(".bashrc");
    let _result = lint_shell_with_path(&path, bashrc_content);

    // Bash linting should still work (we have DET001 for $RANDOM)
<<<<<<< HEAD
    // This test just verifies the function works without panic, not specific rules
    let _ = result.diagnostics.len(); // Verify result is accessible
=======
    // This test just verifies the function works without panic
    // Test passes if no panic occurs
>>>>>>> b17a6d79
}

#[test]
fn test_issue_005_shebang_overrides_extension() {
    // File with .zsh extension but bash shebang should use bash rules
    let content = r#"#!/bin/bash
# This is bash despite .zsh extension
echo "hello"
"#;

    let path = PathBuf::from("script.zsh");
    let _result = lint_shell_with_path(&path, content);

<<<<<<< HEAD
    // Should execute without error (bash rules applied)
    let _ = result.diagnostics.len(); // Verify result is accessible
=======
    // Should execute without panic (bash rules applied)
    // Test passes if no panic occurs
>>>>>>> b17a6d79
}

#[test]
fn test_issue_005_shellcheck_directive_overrides_all() {
    // ShellCheck directive should have highest priority
    let content = r#"#!/bin/bash
# shellcheck shell=zsh
# This forces zsh rules despite bash shebang
echo "hello"
"#;

    let path = PathBuf::from("test.sh");
    let _result = lint_shell_with_path(&path, content);

<<<<<<< HEAD
    // Should execute without error (zsh rules applied due to directive)
    let _ = result.diagnostics.len(); // Verify result is accessible
=======
    // Should execute without panic (zsh rules applied due to directive)
    // Test passes if no panic occurs
>>>>>>> b17a6d79
}

// Helper function
fn contains_code(result: &LintResult, code: &str) -> bool {
    result.diagnostics.iter().any(|d| d.code == code)
}<|MERGE_RESOLUTION|>--- conflicted
+++ resolved
@@ -36,13 +36,8 @@
     let _result = lint_shell_with_path(&path, bashrc_content);
 
     // Bash linting should still work (we have DET001 for $RANDOM)
-<<<<<<< HEAD
-    // This test just verifies the function works without panic, not specific rules
-    let _ = result.diagnostics.len(); // Verify result is accessible
-=======
     // This test just verifies the function works without panic
     // Test passes if no panic occurs
->>>>>>> b17a6d79
 }
 
 #[test]
@@ -56,13 +51,8 @@
     let path = PathBuf::from("script.zsh");
     let _result = lint_shell_with_path(&path, content);
 
-<<<<<<< HEAD
-    // Should execute without error (bash rules applied)
-    let _ = result.diagnostics.len(); // Verify result is accessible
-=======
     // Should execute without panic (bash rules applied)
     // Test passes if no panic occurs
->>>>>>> b17a6d79
 }
 
 #[test]
@@ -77,13 +67,8 @@
     let path = PathBuf::from("test.sh");
     let _result = lint_shell_with_path(&path, content);
 
-<<<<<<< HEAD
-    // Should execute without error (zsh rules applied due to directive)
-    let _ = result.diagnostics.len(); // Verify result is accessible
-=======
     // Should execute without panic (zsh rules applied due to directive)
     // Test passes if no panic occurs
->>>>>>> b17a6d79
 }
 
 // Helper function
